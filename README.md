--- conflicted
+++ resolved
@@ -18,11 +18,7 @@
 (see our [example report](https://github.com/BIMSBbioinfo/pigx_sars-cov-2#sample-reports)).
 Additionally there will be more detailed reports per sample, which cover the quality control of the samples, 
 the detected variants and a taxonomic classification of all unaligned reads. This version of the pipeline was designed 
-<<<<<<< HEAD
-to work with single- and paired-end amplicon sequencing data generated using the ARTIC nCoV-2019 primers. But it works with any set of primer.
-=======
 to work with paired-end amplicon sequencing data generated using the ARTIC nCoV-2019 primers.
->>>>>>> c22ebb86
 
 Features to enable e.g. single-end input are currently under development. We are happy to hear about any other feature 
 request! Please consider using the Issue Tracker for this. 
@@ -48,11 +44,7 @@
 ## Installation from source
 
 You can also install PiGx-SARS-CoV-2 from source manually. Make sure that all the required dependencies (for this see e.g [configure.ac](https://github.com/BIMSBbioinfo/pigx_sars-cov-2/blob/main/configure.ac))
-<<<<<<< HEAD
 are installed e.g. by installing them through a package manager like Guix or Conda.  We recommend using Guix to install the complete pipeline (see above).
-=======
-are installed e.g. by installing them through a package manager like Conda. However, we can highly recommend using Guix (see above)
->>>>>>> c22ebb86
 
 <details>
     <summary> The following tools must be available (latest version): </summary>
