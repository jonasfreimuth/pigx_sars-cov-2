--- conflicted
+++ resolved
@@ -74,13 +74,9 @@
 )
 ```
 
-<<<<<<< HEAD
-```{r libraries_and_input}
+```{r libraries}
 knitr::opts_chunk$set(echo = FALSE, message = FALSE, warning = FALSE)
 
-=======
-```{r libraries}
->>>>>>> 21fe6839
 library(plotly)
 library(htmltools)
 library(reshape2)
@@ -93,7 +89,8 @@
 library(viridis)
 ```
 
-<<<<<<< HEAD
+
+```{r input}
 df_var <- read.csv(params$variants_csv,
   
   header = TRUE,
@@ -104,12 +101,6 @@
   header = TRUE,
   check.names = FALSE
 )
-=======
-
-```{r input}
-df_var <- read.table(params$variants_csv, sep = "\t", header=TRUE, check.names = FALSE)
-df_mut <- read.table(params$mutations_csv, sep = "\t", header=TRUE, check.names = FALSE)
->>>>>>> 21fe6839
 
 mutation_coverage_threshold <- as.numeric(params$mutation_coverage_threshold) %>%
 # check if value is given as fraction [0,1] or percentage [0,100]
@@ -183,37 +174,11 @@
 platform](https://bioinformatics.mdc-berlin.de/) at the Berlin
 Institute of Medical System Biology (BIMSB).
 
-<<<<<<< HEAD
 ```{r sample_quality_score}
 # TODO given as input? or only the scripts dir? similar variant_report
 source(params$fun_cvrg_scr)
 
 coverages.df <- merge(get_genome_cov(params$coverage_dir),
-  get_mutation_cov(params$coverage_dir),
-  by = "samplename"
-)
-
-coverages.df$proport_muts_covered <- round(
-  (as.numeric(coverages.df$total_muts_cvrd) * 100) / as.numeric(coverages.df$total_num_muts),
-  1
-)
-
-if (!(length(coverages.df) == 0)) {
-  # take only the samples with > 90% mutation coverage
-  good_samples.df <- coverages.df %>%
-    # TODO stringecy should be given by user, maybe even through visualization
-    filter(as.numeric(proport_muts_covered) >= 90)
-
-  bad_samples.df <- coverages.df %>%
-    filter(!(samplename %in% good_samples.df$samplename))
-} else {
-  cat("\n No coverage values found.")
-=======
-```{r sample_quality_score, warning=TRUE}
-source(params$fun_cvrg_scr) # TODO given as input? or only the scripts dir? similar variant_report
-
-coverages.df <-
-  merge(get_genome_cov(params$coverage_dir),
     get_mutation_cov(params$coverage_dir),
     by = "samplename"
   ) %>%
@@ -224,13 +189,15 @@
   )
 
 if (!(length(coverages.df) == 0)) {
-  # take only the samples passing the mutation_coverage_threshold
-  # NOTE: think about interactive selection for  mutation_coverage_threshold visualization
-  good_samples.df <- filter(coverages.df, as.numeric(proport_muts_covered) >= mutation_coverage_threshold)
-  bad_samples.df <- filter(coverages.df, !(samplename %in% good_samples.df$samplename))
+  # take only the samples with > 90% mutation coverage
+  good_samples.df <- coverages.df %>%
+    # TODO stringecy should be given by user, maybe even through visualization
+    filter(as.numeric(proport_muts_covered) >= 90)
+
+  bad_samples.df <- coverages.df %>%
+    filter(!(samplename %in% good_samples.df$samplename))
 } else {
   warning("\n No coverage values found.")
->>>>>>> 21fe6839
 }
 ```
 
@@ -239,94 +206,6 @@
 These plots provide an overview of the relative frequency dynamics of
 identified lineages at specific wastewater sampling locations over time. 
 
-<<<<<<< HEAD
-```{r filter_plot_frames_samplescore}
-source(params$fun_pool)
-
-# only use good samples for processing and visualiztaion
-approved_var_plot <- df_var %>%
-  filter(samplename %in% good_samples.df$samplename)
-
-approved_var_plot <- unique(approved_var_plot)
-
-approved_mut_plot <- df_mut %>%
-  filter(samplename %in% good_samples.df$samplename)
-
-# pool the samples per day, discard locations
-weights <- read.csv(params$overviewQC, header = TRUE, check.names = FALSE)
-weights <- weights %>% dplyr::select( c(samplename, total_reads))
-
-if (nrow(approved_var_plot) > 0) { # check if filtered dataframe has actual values
-  approved_var_plot_location_pooled <- pool_by_weighted_mean(approved_var_plot, weights, "day_location")
-} else {
-    cat("\n No variants found.")
-}
-```
-
-
-```{r color_palette}
-Variant_colors <- c(
-  "#8a3874",
-  "#4d3da1",
-  "#62c742",
-  "#13317a",
-  "#86e5a3",
-  "#6f69e5",
-  "#4cdab2",
-  "#999ce4",
-  "#2ce6f3",
-  "#6638c6",
-  "#005f29",
-  "#5d73cc",
-  "#616524",
-  "#a8a041",
-  "#e9f600",
-  "#3eaca8",
-  "#62a273",
-  "#4ea5d0",
-  "#655c95",
-  "#67a04e"
-)
-```
-
-```{r variants_pooled}
-# TODO maybe skip the whole snippet and print plain warning in report
-if (nrow(approved_var_plot) > 0) { # check if filtered dataframe has actual values
-
-  # TODO change order or "variable" so that "WT" is always displayed on top
-
-  melted <- reshape2::melt(approved_var_plot_location_pooled,
-    id.vars = c("dates", "samplename")
-  )
-  p_variant_pooled <- subset(melted) %>%
-    group_by(dates) %>%
-    arrange(variable) %>%
-    mutate(value = round(value, 4)) %>%
-    plot_ly(
-      type = "scatter",
-      mode = "lines+markers",
-      stackgroup = "one",
-      showlegend = TRUE,
-      name = ~variable,
-      x = ~dates,
-      y = ~value,
-      color = ~variable,
-      colors = viridis_pal(option = "D")(6)
-    ) %>%
-    layout(
-      title = "Summary over time",
-      showlegend = TRUE,
-      yaxis = list(title = "Frequency")
-    )
-}
-```
-
-## Lineage abundances stacked {.tabset .tabset-fade}
-
-The summary plot shows the results pooled by
-day and across locations by weighted average using the read number as weights.  
-Please use the tabs to access the not-pooled plots for each location.  
-=======
 ```{r filter_plot_frames_samplescore, warning=TRUE}
 source(params$fun_pool)
 
@@ -335,6 +214,7 @@
   df_var %>% filter(samplename  %in% good_samples.df$samplename) %>% 
   unique()
 approved_mut_plot <- df_mut %>% filter( samplename  %in% good_samples.df$samplename )
+
 # pool the samples per day, discard locations
 weights <- read.csv(params$overviewQC, header = TRUE, check.names = FALSE) %>%
   dplyr::select( c(samplename, total_reads))
@@ -367,7 +247,6 @@
 weighted average using the read number as weights. Please use the tabs 
 to access the not-pooled plots for each location.')
 ```
->>>>>>> 21fe6839
 
 ```{r variants_pooled, eval=VARIANTS_FOUND}
   # TODO change order or "variable" so that "WT" is always displayed on top
@@ -397,71 +276,7 @@
     )
 ```
 
-<<<<<<< HEAD
-```{r tab_plotting_variants, results='asis', fig.width = 4, fig.height = 4}
-# Get the current figure size in pixels:
-get_w <- function() {
-  with(
-    knitr::opts_current$get(c("fig.width", "dpi", "fig.retina")),
-    fig.width * dpi / fig.retina
-  )
-}
-
-get_h <- function() {
-  with(
-    knitr::opts_current$get(c("fig.height", "dpi", "fig.retina")),
-    fig.height * dpi / fig.retina
-  )
-}
-
-
-# TODO maybe skip the whole snippet and print plain warning in report
-if (nrow(approved_var_plot) > 0) { # check if filtered dataframe has actual values
-
-  # TODO change order or "variable" so that "WT" is always displayed on top
-  # plot variant frequencies by location, no pooling
-  melted <- reshape2::melt(approved_var_plot,
-                          id.vars = c("dates", "samplename", "location_name",
-                                      "coordinates_lat", "coordinates_long"))
-  locations <- unique(melted$location_name)
-  location_plot <- function (loc) {
-                    subset(melted, location_name == loc) %>%
-                        group_by(dates) %>%
-                        arrange(variable) %>%
-                        mutate (value = round (value, 4)) %>%
-                        plot_ly (type = 'scatter',
-                                  mode = 'lines+markers',
-                                  stackgroup = 'one',
-                                  showlegend = TRUE,
-                                  name = ~variable,
-                                  x = ~dates,
-                                  y = ~value,
-                                  color = ~variable,
-                                  colors = viridis_pal(option = "D")(6)) %>%
-                        layout (title = location,
-                                showlegend = TRUE,
-                                yaxis = list(title = "Frequency"))
-  }
-  plot_list <- list()
-  for ( i in seq_along(locations)) {
-    plot_name <- locations[i]
-    df <- paste0(locations[i],".df")
-    plot_name <- location_plot(locations[i])
-    plot_list[[i]] <- plot_name
-  }
-
-  if ( length(plot_list) >= 1 ){
-      cat("###", 'Summary over all locations', '{-}', '\n\n')
-      print(htmltools::tagList(ggplotly(p_variant_pooled)))
-      cat('\n\n')
-      for (i in 1:length(locations)){
-        cat("###", locations[i], '{-}', '\n\n')
-        print(htmltools::tagList( ggplotly ( plot_list[[i]])))
-          cat('\n\n')
-      }
-  } else (cat("not enought data to summarize & plot or sample quality is not sufficient enough"))
-}
-=======
+
 ```{r tab_plotting_variants, eval=VARIANTS_FOUND}
 # Get the current figure size in pixels:
 get_w <- function() {
@@ -473,7 +288,6 @@
   with(knitr::opts_current$get(c("fig.height", "dpi", "fig.retina")),
        fig.height * dpi / fig.retina)
 }
-
 # TODO change order or "variable" so that "WT" is always displayed on top
 # plot variant frequencies by location, no pooling
 melted <- reshape2::melt(approved_var_plot,
@@ -520,18 +334,11 @@
   warning("Not enough data available to summarize and produce plots.")
 }
 
->>>>>>> 21fe6839
 ```
 
 
 ```{r text_maps_for_variants, results='asis', eval=VARIANTS_FOUND}
-
-<<<<<<< HEAD
-This plot visualizes proportions of identified lineage abundances at the 
-provided sampling locations.
-=======
 cat('## Lineage abundances geo-localized
->>>>>>> 21fe6839
 
 This plot visualizes proportions of identified lineage abundances at the provided sampling locations.')
 
@@ -544,70 +351,6 @@
 display all snapshots successively. ',no = '')
 )
 
-<<<<<<< HEAD
-```{r maps_for_variants, out.width="900px", out.height="900px"}
-# TODO: the note about arbitray locations should be enable to be turned on and off
-    
-# TODO maybe skip the whole snippet and print plain warning in report
-if (nrow(approved_var_plot) > 0 ){ # check if filtered dataframe has actual values
-    approved_var_plot_day_pooled  <- pool_by_weighted_mean(approved_var_plot, weights, "day")
-    
-  melted <- melt(approved_var_plot_day_pooled,
-    id.vars = c(
-      "dates", "samplename", "location_name",
-      "coordinates_lat", "coordinates_long"
-    ),
-    rm.NA = TRUE
-  ) %>%
-    mutate(value = round(value, 4))
-
-  locations <- approved_var_plot_day_pooled %>%
-    mutate(dates = as.character(strptime(dates, format = "%Y-%m-%d"))) %>%
-    melt(id.vars = c("coordinates_lat", "coordinates_long"))
-
-  plot_ly(
-    type = "scattermapbox",
-    mode = "markers",
-    colors = viridis_pal(option = "D")(6),
-    width = 900,
-    height = 500
-  ) %>%
-    add_trace(
-      data = locations,
-      size = 1,
-      lon = ~coordinates_long,
-      lat = ~coordinates_lat,
-      opacity = 0.1,
-      showlegend = FALSE,
-      hoverinfo = "none",
-      marker = list(
-        sizemode = "diameter",
-        color = "rgb(150, 150, 150)",
-        opacity = 0
-      )
-    ) %>%
-    add_trace(
-      data = melted,
-      lat = ~coordinates_lat,
-      lon = ~coordinates_long,
-      legendgroup = ~variable,
-      showlegend = TRUE,
-      frame = ~ as.character(strptime(dates, format = "%Y-%m-%d")),
-      size = ~value,
-      color = ~variable,
-      hoverinfo = "text+name",
-      hovertext = ~ paste0("Frequency: ", value),
-      marker = list(sizemode = "diameter")
-    ) %>%
-    layout(mapbox = list(
-      zoom = 5.5,
-      center = list(
-        lat = ~ median(coordinates_lat, na.rm = TRUE),
-        lon = ~ median(coordinates_long, na.rm = TRUE)
-      ),
-      style = "open-street-map"
-    ))
-=======
 ```
 
 ```{r maps_for_variants, out.width="900px", out.height="900px", eval=VARIANTS_FOUND}
@@ -685,7 +428,6 @@
   p %>% animation_slider(currentvalue = list(prefix = "Date: "))
 } else {
   p
->>>>>>> 21fe6839
 }
 ```
 
@@ -696,14 +438,6 @@
 changes over time. Furthermore, mutations showing a significant frequency 
 increase over time are highlighted.  
 
-<<<<<<< HEAD
-**Mutation notation**  
-Mutations are noted in the pattern of  
-**gene :: protein-sequence mutation : NT-sequence mutation**  
-Please note that this translation was done for single mutations. Combinations of
-single-NT mutations that taken together 
-may lead to a different amino acid are not yet taken into account. 
-=======
 ```{r mutation_notation, results='asis', eval=MUTATIONS_FOUND}
 cat(create_html_note(paste(
   "Mutations are noted in the pattern of:",
@@ -712,22 +446,8 @@
   "Combinations of single-NT mutations that taken together may lead to ",
   "a different amino acid are not yet taken into account.",sep = "\n")))
 ```
->>>>>>> 21fe6839
-
-
-<<<<<<< HEAD
-To show the dynamic of significantly changing mutations over time a linear 
-regression model was applied to the mutation
-results across all samples. The following table shows the showing the strongest 
-increasing trend (p <= 0.05). The number
-of trending mutation is restricted to the top 20. 
-
-```{r title_lm_table, results = 'asis'}
-cat("\n Mutations with significant increase in frequency over time")
-```
-
-```{r linear_regression}
-=======
+
+
 ```{r title_lm_table, results = 'asis', warning=TRUE, eval=MUTATIONS_FOUND}
   cat(
 "## Increasing mutations
@@ -742,37 +462,9 @@
 ```
 
 ```{r linear_regression, eval=RUN_MUTATION_REGRESSION}
->>>>>>> 21fe6839
 source(params$fun_lm)
 
 mutation_sheet <- params$mutation_sheet
-<<<<<<< HEAD
-
-sigmuts.df <- na_if(read.csv(mutation_sheet, header = TRUE), "")
-
-# split gene name of for easier matching
-sigmuts.df <- sigmuts.df %>% mutate_all(funs(str_replace(., "^[^:]*:", "")))
-
-if (nrow(approved_mut_plot) > 0) {
-  changing_muts <- parsing_mutation_plot_data(approved_mut_plot)
-  mutations_sig_unfiltered <- refined_lm_model(changing_muts)
-  mutations_sig <- filter_lm_res_top20(mutations_sig_unfiltered, 0.05)
-
-  if (nrow(mutations_sig) > 0) {
-    # flag if mutation is signature mutation
-    mutations_sig <- mutations_sig %>%
-      rowwise() %>%
-      mutate(sigflag = ifelse(
-        any(sigmuts.df == str_split(mutation, "::")[[1]][2]), "SigMut", ""
-      ))
-  }
-
-  # filter good samples for only mutations with sig pvalues for plotting
-  approved_mut_plot <- dplyr::select(
-    approved_mut_plot,
-    c(
-      samplename, dates, location_name,
-=======
 sigmuts.df <- read.csv(mutation_sheet, header = TRUE) %>%
   na_if("") %>%
   # split gene name of for easier matching
@@ -792,169 +484,12 @@
       samplename,
       dates,
       location_name,
->>>>>>> 21fe6839
       coordinates_lat,
       coordinates_long,
       mutations_sig$mutation
     )
   )
 
-<<<<<<< HEAD
-  approved_mut_plot_location_pooled <- pool_by_mean(approved_mut_plot,
-    na_handling = TRUE,
-    group_fun = "day_location"
-  )
-  mutations_sig_download <- mutations_sig %>%
-    paste0(collapse = "\n") %>%
-    base64url::base64_urlencode()
-
-  create_dt(mutations_sig)
-
-  if (nrow(mutations_sig_unfiltered) > 0) {
-    mutations_sig_unfiltered <- mutations_sig_unfiltered %>%
-      rowwise() %>%
-      mutate(sigflag = ifelse(
-        any(sigmuts.df == str_split(mutation, "::")[[1]][2]), "sigmut", ""
-      ))
-  }
-
-  mutations_sig_unfiltered_download <- mutations_sig_unfiltered %>%
-    paste0(collapse = "\n") %>%
-    base64url::base64_urlencode()
-} else {
-  cat(
-    "No mutations or not enough mutations found to perform a regression ",
-    "anaylsis."
-  )
-}
-```
-
-[Download significant_mutations.csv](`r if (exists("mutations_sig_download")) {  sprintf('data:text/csv;base64,%s', mutations_sig_download)}`)     
-[Download lm_res_all_mutations.csv](`r if (exists("mutations_sig_unfiltered_download")){ sprintf('data:text/csv;base64,%s', mutations_sig_unfiltered_download)}`) (unfiltered)
-
-
-```{r mutations_pooled}
-if (exists("approved_mut_plot_location_pooled") &&
-  length(approved_mut_plot_location_pooled) > 2) {
-  melted <- melt(approved_mut_plot_location_pooled,
-    id.vars = c("dates", "samplename")
-  )
-
-  # flag if mutation is signature mutation
-  melted <- melted %>%
-    rowwise() %>%
-    mutate(sigflag = ifelse(
-      any(sigmuts.df == str_split(variable, "::")[[1]][2]), "SigMut", ""
-    )) %>%
-    ungroup()
-
-  # sort by dates
-  idx <- order(melted$dates)
-  melted <- melted[idx, ]
-  melted$sigflag[is.na(melted$sigflag)] <- "nosigmut"
-
-  p_mutations_pooled <- subset(melted) %>%
-    group_by(dates) %>%
-    arrange(variable) %>%
-    ungroup() %>%
-    plot_ly(
-      type = "scatter",
-      mode = "lines+markes",
-      symbol = ~sigflag,
-      symbols = c("circle", "square"),
-      x = ~dates,
-      y = ~value,
-      name = ~variable,
-      connectgaps = TRUE,
-      color = ~variable,
-      colors = viridis_pal(option = "H")(20)
-    ) %>%
-    layout(
-      title = summary,
-      yaxis = list(title = "Frequency")
-    )
-} # mke sure there are other columns except the name and date
-```
-
-## Trending mutations over time {.tabset .tabset-fade}
-
-These plots show the relative frequency of detected mutations with strong 
-increasing trends in samples at specific wastewater sampling locations and how
-the frequencies change over time. Please use the tabs to access the not-pooled 
-plots for each location.
-
-```{r tab_plotting_mutations, results='asis', fig.width = 4, fig.height = 4}
-
-plot_muts <- function(location) {
-  subset(melted, location_name == location) %>%
-    group_by(dates) %>%
-    arrange(variable) %>%
-    ungroup() %>%
-    plot_ly(
-      type = "scatter",
-      mode = "lines+markes",
-      symbol = ~sigflag,
-      symbols = c("circle", "hourglass"),
-      x = ~dates,
-      y = ~value,
-      name = ~variable,
-      color = ~variable,
-      colors = viridis_pal(option = "H")(20),
-      connectgaps = TRUE
-    ) %>%
-    layout(
-      title = location,
-      yaxis = list(title = "Frequency")
-    )
-}
-
-if (exists("approved_mut_plot") &&
-  length(approved_mut_plot) > 5 &&
-  nrow(approved_mut_plot) > 0) {
-
-  # TODO check if the filtered df has actual values besides meta data
-  melted <- melt(approved_mut_plot,
-    id.vars = c(
-      "dates", "samplename", "location_name",
-      "coordinates_lat", "coordinates_long"
-    )
-  ) %>%
-    rowwise() %>%
-    mutate(sigflag = ifelse(
-      any(sigmuts.df == str_split(variable, "::")[[1]][2]),
-      "SigMut", ""
-    ))
-
-  # sort by dates
-  idx <- order(melted$dates)
-  melted <- melted[idx, ]
-
-  locations <- unique(melted$location_name)
-
-  plot_list <- list()
-
-  for (i in seq_along(locations)) {
-    plot_name <- locations[i]
-    df <- paste0(locations[i], ".df")
-    plot_name <- plot_muts(locations[i])
-    plot_list[[i]] <- plot_name
-  }
-
-  cat("###", "Summary over all locations", "{-}", "\n\n")
-
-  print(htmltools::tagList(ggplotly(p_mutations_pooled)))
-
-  cat("\n\n")
-
-  for (i in 1:length(locations)) {
-    cat("###", locations[i], "{-}", "\n\n")
-
-    print(htmltools::tagList(ggplotly(plot_list[[i]])))
-
-    cat("\n\n")
-  }
-}
-=======
 # check if the filtered df has actual values besides meta data
 APPROVED_MUTATIONS_FOUND <-
   (length(filtered_approved_mut_plot) > 5) && (nrow(filtered_approved_mut_plot) > 0)
@@ -1099,14 +634,8 @@
                              locations),
                     plot_muts,
                     melted = melted)
->>>>>>> 21fe6839
-```
-
-<<<<<<< HEAD
-This plot visualizes proportions of identified single mutation dynamics at the 
-provided sampling locations.
-=======
->>>>>>> 21fe6839
+```
+
 
 ```{r plot_tab_plotting_mutations, results='asis', fig.width=4, fig.height=4, eval=APPROVED_MUTATIONS_FOUND}
 
@@ -1122,78 +651,6 @@
 
 
 
-<<<<<<< HEAD
-```{r mutations_for_locations_and_date, out.width = "900px", out.height = "900px"}
-# TODO: the note about arbitray locations should be enable to be turned on and off
-# TODO: find a way to only show dynamic of one single mutation over the whole time
-
-if (exists("approved_mut_plot") &&
-  nrow(approved_mut_plot) > 0 &&
-  length(approved_mut_plot) > 5) {
-  # check if the filtered df has actual values besides meta data
-  approved_mut_plot_day_pooled <- pool_by_mean(approved_mut_plot, TRUE, "day")
-
-  melted <- melt(approved_mut_plot_day_pooled,
-    id.vars = c(
-      "dates", "samplename", "location_name",
-      "coordinates_lat", "coordinates_long"
-    ),
-    rm.NA = TRUE
-  )
-  # check if there are actual values except the meta data
-  melted <- melted %>% mutate(value = round(value, 4))
-
-  locations <- approved_mut_plot_day_pooled %>%
-    mutate(dates = as.character(strptime(dates, format = "%Y-%m-%d"))) %>%
-    melt(id.vars = c("coordinates_lat", "coordinates_long"))
-
-  plot_ly(
-    type = "scattermapbox",
-    colors = viridis_pal(option = "H")(20),
-    mode = "markers",
-    width = 900,
-    height = 500
-  ) %>%
-    add_trace(
-      size = 1,
-      data = locations,
-      lon = ~coordinates_long,
-      lat = ~coordinates_lat,
-      opacity = 0.1,
-      showlegend = FALSE,
-      hoverinfo = "none",
-      marker = list(
-        sizemode = "diameter",
-        color = "rgb(150, 150, 150)",
-        opacity = 0
-      )
-    ) %>%
-    add_trace(
-      data = melted,
-      lat = ~coordinates_lat,
-      lon = ~coordinates_long,
-      legendgroup = ~variable,
-      showlegend = TRUE,
-      frame = ~ as.character(strptime(dates, format = "%Y-%m-%d")),
-      size = ~value,
-      color = ~variable,
-      hoverinfo = "text+name",
-      hovertext = ~ paste0("Frequency: ", value),
-      marker = list(sizemode = "diameter")
-    ) %>%
-    layout(
-      title = ~dates,
-      autosize = TRUE,
-      mapbox = list(
-        zoom = 5.5,
-        center = list(
-          lat = ~ median(coordinates_lat, na.rm = TRUE),
-          lon = ~ median(coordinates_long, na.rm = TRUE)
-        ),
-        style = "open-street-map"
-      )
-    )
-=======
 ```{r text_mutations_for_locations_and_date, results='asis', eval=APPROVED_MUTATIONS_FOUND}
 
 
@@ -1271,28 +728,11 @@
   p %>% animation_slider(currentvalue = list(prefix = "Date: "))
 } else {
   p
->>>>>>> 21fe6839
 }
 ```
 
 # Data summaries and download
 
-<<<<<<< HEAD
-```{r table_var_frqs}
-df_var_download <- df_var %>%
-  paste0(collapse = "\n") %>%
-  base64_urlencode()
-```
-
-Frequencies per lineage per sample, derived by deconvolution, pooled by weighted
-mean by read number")
-[Download variant_frequencies.csv](`r sprintf('data:text/csv;base64,%s', df_var_download)`)
-
-```{r table_mut_freqs}
-df_mut_download <- df_mut %>%
-  paste0(collapse = "\n") %>%
-  base64_urlencode()
-=======
 
 ```{r table_var_frqs}
 df_var_download <- df_var %>%
@@ -1308,7 +748,6 @@
 df_mut_download <- df_mut %>%
   dump_csv() %>%
   base64url::base64_urlencode()
->>>>>>> 21fe6839
 ```
 
 Frequencies per mutation per sample
@@ -1322,14 +761,8 @@
 source(params$fun_tbls)
 
 output_dir <- params$output_dir
-<<<<<<< HEAD
-
-# make the mutation count frame
-if (exists("mutations_sig")) {
-=======
 # make the mutation count frame
 if (exists("mutations_sig")){
->>>>>>> 21fe6839
   count_frame <- write_mutations_count(df_mut, sigmuts.df, mutations_sig)
 } else {
   # write empty files
@@ -1338,33 +771,19 @@
 }
 
 # write to file
-<<<<<<< HEAD
-write.csv(count_frame,
-  file.path(output_dir, "mutations_counts.csv"),
-=======
 write.csv(count_frame, file.path(output_dir, "mutations_counts.csv"),
->>>>>>> 21fe6839
   na = "NA", row.names = FALSE, quote = FALSE
 )
 write.csv(mutations_sig_unfiltered,
   file.path(output_dir, "linear_regression_results.csv"),
   na = "NA", row.names = FALSE, quote = FALSE
 )
-<<<<<<< HEAD
-
-# show and make downloadable
-count_frame <- count_frame %>%
-  paste0(collapse = "\n") %>%
-  base64_urlencode()
-``` 
-=======
 # show and make downloadable
 count_frame_download <- count_frame %>%
   dump_csv() %>%
   base64url::base64_urlencode()
 
 ```
->>>>>>> 21fe6839
 
 Counts of mutations found across all sample and per sample
 
@@ -1383,11 +802,7 @@
 
 The reports for each sample can be accessed here:
 
-<<<<<<< HEAD
-```{r generate_overview}
-=======
 ```{r generate overview}
->>>>>>> 21fe6839
 
 sample_sheet <- fread(params$sample_sheet)
 sample_names <- sample_sheet$name
@@ -1426,17 +841,9 @@
 
 # Discarded samples 
 
-<<<<<<< HEAD
-Prior visualization and regression analysis each sample gets a quality score 
-depending on proportion of covered reference 
-genome and proportion of covered signature mutation locations. Results from 
-samples without sufficient coverage measures 
-(< 90%) are not included in the visualizations or the linear regression calculations. 
-=======
 Prior visualization and regression analysis each sample gets a quality score depending on proportion of covered reference 
 genome and proportion of covered signature mutation locations. Results from samples without sufficient coverage measures 
 (< `r mutation_coverage_threshold`%) are not included in the visualizations or the linear regression calculations. 
->>>>>>> 21fe6839
 
 ```{r title_quality_score, results = 'asis'}
     # table displaying bad samples which are not further inlcuded 
@@ -1444,21 +851,10 @@
 ```
 
 ```{r table_ample_quality_score}
-<<<<<<< HEAD
-# TODO the sample quality measure default: 90% should be able to provide by the
-# settings file
-
-if (!(length(coverages.df) == 0)) {
-  # TODO refine column names --> e.g "coverage in percent",
-  bad_samples.df <- bad_samples.df %>%
-    slice_head(n = 20)
-  create_dt(bad_samples.df)
-=======
 if ( !(length(coverages.df) == 0)){
     # TODO refine column names --> e.g "coverage in percent", 
     bad_samples.df <- bad_samples.df %>% slice_head(n=20)
     create_dt(bad_samples.df)
->>>>>>> 21fe6839
 } else {
   cat("\n No coverage values found.")
 }
