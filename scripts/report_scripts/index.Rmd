---
title: "SARS-CoV-2 Wastewater Sampling Reports"
nav: "Overview"
author: "BIMSB Bioinformatics Platform"
date: '`r format(as.POSIXct(if ("" != Sys.getenv("SOURCE_DATE_EPOCH")) { as.numeric(Sys.getenv("SOURCE_DATE_EPOCH")) } else { Sys.time() }, origin="1970-01-01"), "%Y-%m-%d %H:%M:%S")`'
params:
  variants_csv: ''
  mutations_csv: ''
  coverage_dir: ''
  sample_sheet: ''
  mutation_sheet: ''
  logo: ''
  fun_cvrg_scr: ''
  fun_lm: ''
  fun_tbls: ''
  fun_pool: ''
  overviewQC: ''
  output_dir: ''
---

<style>
.pigx_info {
  background-image: url(params$logo);
}

.notice {
  margin-left: -12px;
  padding-left: 6px;
  border-left: 6px solid #ff9999;
}
.dropdown-menu {
  max-height: 200px;
  overflow-y: scroll;}

</style>

<div id="logo" align="top">
`r knitr::include_graphics(params$logo)`
</div>


```{r libraries_and_input}
knitr::opts_chunk$set(echo = FALSE, message = FALSE, warning = FALSE)

library(plotly)
library(htmltools)
library(reshape2)
library(base64url)
library(DT)
library(data.table)
library(stringr)
library(ggplot2)
library(dplyr)
library(viridis)

df_var <- read.table(params$variants_csv,
  sep = "\t",
  header = TRUE,
  check.names = FALSE
)
df_mut <- read.table(params$mutations_csv,
  sep = "\t",
  header = TRUE,
  check.names = FALSE
)

# function for downloadable tables
create_dt <- function(x) {
  DT::datatable(x, options = list(
    fixedColumns = TRUE,
    scrollY = 180,
    scrollX = TRUE,
    scroller = TRUE,
    dom = "Slfrtip"
  ))
}
```

This pipeline performs mutation analysis of SARS-CoV-2 and reports and 
quantifies the occurrence of lineages and single nucleotide (single-NT) mutations.

The visualizations below provide an overview of the evolution of VOCs found
<<<<<<< HEAD
in the analyzed samples across given time points and locations. The abundance 
values for the variants are derived by deconvolution. For details please 
consult the 
[documentation](http://bioinformatics.mdc-berlin.de/pigx_docs/pigx-sars-cov-2.html#output-description))
=======
in the analyzed samples across given time points and locations. The abundance values for the variants are derived 
by deconvolution. For details please consult the [documentation](http://bioinformatics.mdc-berlin.de/pigx_docs/pigx-sars-cov-2.html#output-description))
>>>>>>> c22ebb86

This pipeline is part of
[PiGx](https://bioinformatics.mdc-berlin.de/pigx), a collection of
highly reproducible genomics pipelines
[developed](https://github.com/BIMSBbioinfo/pigx_sars-cov-2) by the
[Bioinformatics & Omics Data Science
platform](https://bioinformatics.mdc-berlin.de/) at the Berlin
Institute of Medical System Biology (BIMSB).

```{r sample_quality_score}
# TODO given as input? or only the scripts dir? similar variant_report
source(params$fun_cvrg_scr)

coverages.df <- merge(get_genome_cov(params$coverage_dir),
  get_mutation_cov(params$coverage_dir),
  by = "samplename"
)

coverages.df$proport_muts_covered <- round(
  (as.numeric(coverages.df$total_muts_cvrd) * 100) / as.numeric(coverages.df$total_num_muts),
  1
)

if (!(length(coverages.df) == 0)) {
  # take only the samples with > 90% mutation coverage
  good_samples.df <- coverages.df %>%
    # TODO stringecy should be given by user, maybe even through visualization
    filter(as.numeric(proport_muts_covered) >= 90)

  bad_samples.df <- coverages.df %>%
    filter(!(samplename %in% good_samples.df$samplename))
} else {
  cat("\n No coverage values found.")
}
```

# Lineage abundance

These plots provide an overview of the relative frequency dynamics of
identified lineages at specific wastewater sampling locations over time. 

```{r filter_plot_frames_samplescore}
source(params$fun_pool)

# only use good samples for processing and visualiztaion
approved_var_plot <- df_var %>%
  filter(samplename %in% good_samples.df$samplename)

approved_var_plot <- unique(approved_var_plot)

approved_mut_plot <- df_mut %>%
  filter(samplename %in% good_samples.df$samplename)

# pool the samples per day, discard locations
weights <- read.csv(params$overviewQC, header = TRUE, check.names = FALSE)
<<<<<<< HEAD
weights <- weights %>%
  dplyr::select(c(samplename, total_reads))

approved_var_plot_location_pooled <- pool_by_weighted_mean(
  approved_var_plot,
  weights,
  "day_location"
)
=======
weights <- weights %>% dplyr::select( c(samplename, total_reads))

if (nrow(approved_var_plot) > 0) { # check if filtered dataframe has actual values
  approved_var_plot_location_pooled <- pool_by_weighted_mean(approved_var_plot, weights, "day_location")
} else {
    cat("\n No variants found.")
}
>>>>>>> c22ebb86
```


```{r color_palette}
Variant_colors <- c(
  "#8a3874",
  "#4d3da1",
  "#62c742",
  "#13317a",
  "#86e5a3",
  "#6f69e5",
  "#4cdab2",
  "#999ce4",
  "#2ce6f3",
  "#6638c6",
  "#005f29",
  "#5d73cc",
  "#616524",
  "#a8a041",
  "#e9f600",
  "#3eaca8",
  "#62a273",
  "#4ea5d0",
  "#655c95",
  "#67a04e"
)
```

<<<<<<< HEAD
```{r variants_pooled}
# TODO change order or "variable" so that "WT" is always displayed on top
melted <- reshape2::melt(approved_var_plot_location_pooled,
  id.vars = c("dates", "samplename")
)

p_variant_pooled <- subset(melted) %>%
  group_by(dates) %>%
  arrange(variable) %>%
  mutate(value = round(value, 4)) %>%
  plot_ly(
    type = "scatter",
    mode = "lines+markers",
    stackgroup = "one",
    showlegend = TRUE,
    name = ~variable,
    x = ~dates,
    y = ~value,
    color = ~variable,
    colors = viridis_pal(option = "D")(6)
  ) %>%
  layout(
    title = "Summary over time",
    showlegend = TRUE,
    yaxis = list(title = "Frequency")
  )
=======
# TODO maybe skip the whole snippet and print plain warning in report
if (nrow(approved_var_plot) > 0) { # check if filtered dataframe has actual values

  # TODO change order or "variable" so that "WT" is always displayed on top

  melted <- reshape2::melt(approved_var_plot_location_pooled,
    id.vars = c("dates", "samplename")
  )
  p_variant_pooled <- subset(melted) %>%
    group_by(dates) %>%
    arrange(variable) %>%
    mutate(value = round(value, 4)) %>%
    plot_ly(
      type = "scatter",
      mode = "lines+markers",
      stackgroup = "one",
      showlegend = TRUE,
      name = ~variable,
      x = ~dates,
      y = ~value,
      color = ~variable,
      colors = viridis_pal(option = "D")(6)
    ) %>%
    layout(
      title = "Summary over time",
      showlegend = TRUE,
      yaxis = list(title = "Frequency")
    )
}
>>>>>>> c22ebb86
```

## Lineage abundances stacked {.tabset .tabset-fade}

The summary plot shows the results pooled by
day and across locations by weighted average using the read number as weights.  
Please use the tabs to access the not-pooled plots for each location.  


```{r tab_plotting_variants, results='asis', fig.width = 4, fig.height = 4}
# Get the current figure size in pixels:
get_w <- function() {
  with(
    knitr::opts_current$get(c("fig.width", "dpi", "fig.retina")),
    fig.width * dpi / fig.retina
  )
}

get_h <- function() {
  with(
    knitr::opts_current$get(c("fig.height", "dpi", "fig.retina")),
    fig.height * dpi / fig.retina
  )
}

<<<<<<< HEAD
# TODO change order or "variable" so that "WT" is always displayed on top
# plot variant frequencies by location, no pooling
melted <- reshape2::melt(
  approved_var_plot,
  id.vars = c(
    "dates",
    "samplename",
    "location_name",
    "coordinates_lat",
    "coordinates_long"
  )
)

locations <- unique(melted$location_name)

location_plot <- function(loc) {
  subset(melted, location_name == loc) %>%
    group_by(dates) %>%
    arrange(variable) %>%
    mutate(value = round(value, 4)) %>%
    plot_ly(
      type = "scatter",
      mode = "lines+markers",
      stackgroup = "one",
      showlegend = TRUE,
      name = ~variable,
      x = ~dates,
      y = ~value,
      color = ~variable,
      colors = viridis_pal(option = "D")(6)
    ) %>%
    layout(
      title = location,
      showlegend = TRUE,
      yaxis = list(title = "Frequency")
    )
}

plot_list <- list()
for (i in seq_along(locations)) {
  plot_name <- locations[i]
  df <- paste0(locations[i], ".df")
  plot_name <- location_plot(locations[i])
  plot_list[[i]] <- plot_name
}

if (length(plot_list) >= 1) {
  cat("###", "Summary over all locations", "{-}", "\n\n")
  print(htmltools::tagList(ggplotly(p_variant_pooled)))
  cat("\n\n")
  for (i in 1:length(locations)) {
    cat("###", locations[i], "{-}", "\n\n")
    print(htmltools::tagList(ggplotly(plot_list[[i]])))
    cat("\n\n")
  }
} else {
  (cat(
    "not enought data to summarize & plot or sample quality is not ",
    "sufficient enough"
  ))
}
=======
# TODO maybe skip the whole snippet and print plain warning in report
if (nrow(approved_var_plot) > 0) { # check if filtered dataframe has actual values

  # TODO change order or "variable" so that "WT" is always displayed on top
  # plot variant frequencies by location, no pooling
  melted <- reshape2::melt(approved_var_plot,
                          id.vars = c("dates", "samplename", "location_name",
                                      "coordinates_lat", "coordinates_long"))
  locations <- unique(melted$location_name)
  location_plot <- function (loc) {
                    subset(melted, location_name == loc) %>%
                        group_by(dates) %>%
                        arrange(variable) %>%
                        mutate (value = round (value, 4)) %>%
                        plot_ly (type = 'scatter',
                                  mode = 'lines+markers',
                                  stackgroup = 'one',
                                  showlegend = TRUE,
                                  name = ~variable,
                                  x = ~dates,
                                  y = ~value,
                                  color = ~variable,
                                  colors = viridis_pal(option = "D")(6)) %>%
                        layout (title = location,
                                showlegend = TRUE,
                                yaxis = list(title = "Frequency"))
  }
  plot_list <- list()
  for ( i in seq_along(locations)) {
    plot_name <- locations[i]
    df <- paste0(locations[i],".df")
    plot_name <- location_plot(locations[i])
    plot_list[[i]] <- plot_name
  }

  if ( length(plot_list) >= 1 ){
      cat("###", 'Summary over all locations', '{-}', '\n\n')
      print(htmltools::tagList(ggplotly(p_variant_pooled)))
      cat('\n\n')
      for (i in 1:length(locations)){
        cat("###", locations[i], '{-}', '\n\n')
        print(htmltools::tagList( ggplotly ( plot_list[[i]])))
          cat('\n\n')
      }
  } else (cat("not enought data to summarize & plot or sample quality is not sufficient enough"))
}
>>>>>>> c22ebb86
```


## Lineage abundances geo-localized

This plot visualizes proportions of identified lineage abundances at the 
provided sampling locations.

<div class="notice">
Locations of wastewater processing plants have been generated arbitrarily and do 
not correspond to actual locations.
</div>

Use the slider to select a specific date or hit the *Play* button to
display all snapshots successively.  Click on a lineage in the legend
to toggle its visibility in the map; double-click to view only the
selected lineage.

```{r maps_for_variants, out.width="900px", out.height="900px"}
# TODO: the note about arbitray locations should be enable to be turned on and off
<<<<<<< HEAD

if (nrow(approved_var_plot) > 0) { # check if filtered dataframe has actual values
  approved_var_plot_day_pooled <- pool_by_weighted_mean(
    approved_var_plot,
    weights, "day"
  )

=======
    
# TODO maybe skip the whole snippet and print plain warning in report
if (nrow(approved_var_plot) > 0 ){ # check if filtered dataframe has actual values
    approved_var_plot_day_pooled  <- pool_by_weighted_mean(approved_var_plot, weights, "day")
    
>>>>>>> c22ebb86
  melted <- melt(approved_var_plot_day_pooled,
    id.vars = c(
      "dates", "samplename", "location_name",
      "coordinates_lat", "coordinates_long"
    ),
    rm.NA = TRUE
  ) %>%
    mutate(value = round(value, 4))

  locations <- approved_var_plot_day_pooled %>%
    mutate(dates = as.character(strptime(dates, format = "%Y-%m-%d"))) %>%
    melt(id.vars = c("coordinates_lat", "coordinates_long"))

  plot_ly(
    type = "scattermapbox",
    mode = "markers",
    colors = viridis_pal(option = "D")(6),
    width = 900,
    height = 500
  ) %>%
    add_trace(
      data = locations,
      size = 1,
      lon = ~coordinates_long,
      lat = ~coordinates_lat,
      opacity = 0.1,
      showlegend = FALSE,
      hoverinfo = "none",
      marker = list(
        sizemode = "diameter",
        color = "rgb(150, 150, 150)",
        opacity = 0
      )
    ) %>%
    add_trace(
      data = melted,
      lat = ~coordinates_lat,
      lon = ~coordinates_long,
      legendgroup = ~variable,
      showlegend = TRUE,
      frame = ~ as.character(strptime(dates, format = "%Y-%m-%d")),
      size = ~value,
      color = ~variable,
      hoverinfo = "text+name",
      hovertext = ~ paste0("Frequency: ", value),
      marker = list(sizemode = "diameter")
    ) %>%
    layout(mapbox = list(
      zoom = 5.5,
      center = list(
        lat = ~ median(coordinates_lat, na.rm = TRUE),
        lon = ~ median(coordinates_long, na.rm = TRUE)
      ),
      style = "open-street-map"
    ))
}
```

# Mutation dynamics

The following plots provide an overview of detected single nucleotide
mutations in different locations and how their relative frequency
changes over time. Furthermore, mutations showing a significant frequency 
increase over time are highlighted.  

**Mutation notation**  
Mutations are noted in the pattern of  
**gene :: protein-sequence mutation : NT-sequence mutation**  
Please note that this translation was done for single mutations. Combinations of
single-NT mutations that taken together 
may lead to a different amino acid are not yet taken into account. 

## Increasing mutations

To show the dynamic of significantly changing mutations over time a linear 
regression model was applied to the mutation
results across all samples. The following table shows the showing the strongest 
increasing trend (p <= 0.05). The number
of trending mutation is restricted to the top 20. 

```{r title_lm_table, results = 'asis'}
cat("\n Mutations with significant increase in frequency over time")
```

```{r linear_regression}
source(params$fun_lm)

mutation_sheet <- params$mutation_sheet

sigmuts.df <- na_if(read.csv(mutation_sheet, header = TRUE), "")

# split gene name of for easier matching
sigmuts.df <- sigmuts.df %>% mutate_all(funs(str_replace(., "^[^:]*:", "")))

if (nrow(approved_mut_plot) > 0) {
  changing_muts <- parsing_mutation_plot_data(approved_mut_plot)
  mutations_sig_unfiltered <- refined_lm_model(changing_muts)
  mutations_sig <- filter_lm_res_top20(mutations_sig_unfiltered, 0.05)

  if (nrow(mutations_sig) > 0) {
    # flag if mutation is signature mutation
    mutations_sig <- mutations_sig %>%
      rowwise() %>%
      mutate(sigflag = ifelse(
        any(sigmuts.df == str_split(mutation, "::")[[1]][2]), "SigMut", ""
      ))
  }

  # filter good samples for only mutations with sig pvalues for plotting
  approved_mut_plot <- dplyr::select(
    approved_mut_plot,
    c(
      samplename, dates, location_name,
      coordinates_lat,
      coordinates_long,
      mutations_sig$mutation
    )
  )

  approved_mut_plot_location_pooled <- pool_by_mean(approved_mut_plot,
    na_handling = TRUE,
    group_fun = "day_location"
  )
  mutations_sig_download <- mutations_sig %>%
    paste0(collapse = "\n") %>%
    base64url::base64_urlencode()

  create_dt(mutations_sig)

  if (nrow(mutations_sig_unfiltered) > 0) {
    mutations_sig_unfiltered <- mutations_sig_unfiltered %>%
      rowwise() %>%
      mutate(sigflag = ifelse(
        any(sigmuts.df == str_split(mutation, "::")[[1]][2]), "sigmut", ""
      ))
  }

  mutations_sig_unfiltered_download <- mutations_sig_unfiltered %>%
    paste0(collapse = "\n") %>%
    base64url::base64_urlencode()
} else {
  cat(
    "No mutations or not enough mutations found to perform a regression ",
    "anaylsis."
  )
}
```

[Download significant_mutations.csv](`r if (exists("mutations_sig_download")) {  sprintf('data:text/csv;base64,%s', mutations_sig_download)}`)     
[Download lm_res_all_mutations.csv](`r if (exists("mutations_sig_unfiltered_download")){ sprintf('data:text/csv;base64,%s', mutations_sig_unfiltered_download)}`) (unfiltered)


```{r mutations_pooled}
if (exists("approved_mut_plot_location_pooled") &&
  length(approved_mut_plot_location_pooled) > 2) {
  melted <- melt(approved_mut_plot_location_pooled,
    id.vars = c("dates", "samplename")
  )

  # flag if mutation is signature mutation
  melted <- melted %>%
    rowwise() %>%
    mutate(sigflag = ifelse(
      any(sigmuts.df == str_split(variable, "::")[[1]][2]), "SigMut", ""
    )) %>%
    ungroup()

  # sort by dates
  idx <- order(melted$dates)
  melted <- melted[idx, ]
  melted$sigflag[is.na(melted$sigflag)] <- "nosigmut"

  p_mutations_pooled <- subset(melted) %>%
    group_by(dates) %>%
    arrange(variable) %>%
    ungroup() %>%
    plot_ly(
      type = "scatter",
      mode = "lines+markes",
      symbol = ~sigflag,
      symbols = c("circle", "square"),
      x = ~dates,
      y = ~value,
      name = ~variable,
      connectgaps = TRUE,
      color = ~variable,
      colors = viridis_pal(option = "H")(20)
    ) %>%
    layout(
      title = summary,
      yaxis = list(title = "Frequency")
    )
} # mke sure there are other columns except the name and date
```

## Trending mutations over time {.tabset .tabset-fade}

These plots show the relative frequency of detected mutations with strong 
increasing trends in samples at specific wastewater sampling locations and how
the frequencies change over time. Please use the tabs to access the not-pooled 
plots for each location.

```{r tab_plotting_mutations, results='asis', fig.width = 4, fig.height = 4}

plot_muts <- function(location) {
  subset(melted, location_name == location) %>%
    group_by(dates) %>%
    arrange(variable) %>%
    ungroup() %>%
    plot_ly(
      type = "scatter",
      mode = "lines+markes",
      symbol = ~sigflag,
      symbols = c("circle", "hourglass"),
      x = ~dates,
      y = ~value,
      name = ~variable,
      color = ~variable,
      colors = viridis_pal(option = "H")(20),
      connectgaps = TRUE
    ) %>%
    layout(
      title = location,
      yaxis = list(title = "Frequency")
    )
}

if (exists("approved_mut_plot") &&
  length(approved_mut_plot) > 5 &&
  nrow(approved_mut_plot) > 0) {

  # TODO check if the filtered df has actual values besides meta data
  melted <- melt(approved_mut_plot,
    id.vars = c(
      "dates", "samplename", "location_name",
      "coordinates_lat", "coordinates_long"
    )
  ) %>%
    rowwise() %>%
    mutate(sigflag = ifelse(
      any(sigmuts.df == str_split(variable, "::")[[1]][2]),
      "SigMut", ""
    ))

  # sort by dates
  idx <- order(melted$dates)
  melted <- melted[idx, ]

  locations <- unique(melted$location_name)

  plot_list <- list()

  for (i in seq_along(locations)) {
    plot_name <- locations[i]
    df <- paste0(locations[i], ".df")
    plot_name <- plot_muts(locations[i])
    plot_list[[i]] <- plot_name
  }

  cat("###", "Summary over all locations", "{-}", "\n\n")

  print(htmltools::tagList(ggplotly(p_mutations_pooled)))

  cat("\n\n")

  for (i in 1:length(locations)) {
    cat("###", locations[i], "{-}", "\n\n")

    print(htmltools::tagList(ggplotly(plot_list[[i]])))

    cat("\n\n")
  }
}
```
## Trending mutations geo-localized

This plot visualizes proportions of identified single mutation dynamics at the 
provided sampling locations.


<div class="notice">
Locations of wastewater processing plants have been generated arbitrarily and do 
not correspond to actual locations.
</div>

Use the slider to select a specific date or hit the *Play* button to
display all snapshots successively.  Click on a mutation in the legend
to toggle its visibility in the map; double-click to view only the
selected lineage.


```{r mutations_for_locations_and_date, out.width = "900px", out.height = "900px"}
# TODO: the note about arbitray locations should be enable to be turned on and off
# TODO: find a way to only show dynamic of one single mutation over the whole time

if (exists("approved_mut_plot") &&
  nrow(approved_mut_plot) > 0 &&
  length(approved_mut_plot) > 5) {
  # check if the filtered df has actual values besides meta data
  approved_mut_plot_day_pooled <- pool_by_mean(approved_mut_plot, TRUE, "day")

  melted <- melt(approved_mut_plot_day_pooled,
    id.vars = c(
      "dates", "samplename", "location_name",
      "coordinates_lat", "coordinates_long"
    ),
    rm.NA = TRUE
  )
  # check if there are actual values except the meta data
  melted <- melted %>% mutate(value = round(value, 4))

  locations <- approved_mut_plot_day_pooled %>%
    mutate(dates = as.character(strptime(dates, format = "%Y-%m-%d"))) %>%
    melt(id.vars = c("coordinates_lat", "coordinates_long"))

  plot_ly(
    type = "scattermapbox",
    colors = viridis_pal(option = "H")(20),
    mode = "markers",
    width = 900,
    height = 500
  ) %>%
    add_trace(
      size = 1,
      data = locations,
      lon = ~coordinates_long,
      lat = ~coordinates_lat,
      opacity = 0.1,
      showlegend = FALSE,
      hoverinfo = "none",
      marker = list(
        sizemode = "diameter",
        color = "rgb(150, 150, 150)",
        opacity = 0
      )
    ) %>%
    add_trace(
      data = melted,
      lat = ~coordinates_lat,
      lon = ~coordinates_long,
      legendgroup = ~variable,
      showlegend = TRUE,
      frame = ~ as.character(strptime(dates, format = "%Y-%m-%d")),
      size = ~value,
      color = ~variable,
      hoverinfo = "text+name",
      hovertext = ~ paste0("Frequency: ", value),
      marker = list(sizemode = "diameter")
    ) %>%
    layout(
      title = ~dates,
      autosize = TRUE,
      mapbox = list(
        zoom = 5.5,
        center = list(
          lat = ~ median(coordinates_lat, na.rm = TRUE),
          lon = ~ median(coordinates_long, na.rm = TRUE)
        ),
        style = "open-street-map"
      )
    )
}
```

# Data summaries and download

```{r table_var_frqs}
df_var_download <- df_var %>%
  paste0(collapse = "\n") %>%
  base64_urlencode()
```

Frequencies per lineage per sample, derived by deconvolution, pooled by weighted
mean by read number")
[Download variant_frequencies.csv](`r sprintf('data:text/csv;base64,%s', df_var_download)`)

```{r table_mut_freqs}
df_mut_download <- df_mut %>%
  paste0(collapse = "\n") %>%
  base64_urlencode()
```

Frequencies per mutation per sample
[Download mutation_frequencies.csv](`r sprintf('data:text/csv;base64,%s', df_mut_download)`)


```{r mutation_counts}
# get functions for counting and writing
source(params$fun_tbls)

output_dir <- params$output_dir

# make the mutation count frame
if (exists("mutations_sig")) {
  count_frame <- write_mutations_count(df_mut, sigmuts.df, mutations_sig)
} else {
  # write empty files
  count_frame <- data.frame()
  mutations_sig_unfiltered <- data.frame()
}

# write to file
write.csv(count_frame,
  file.path(output_dir, "mutations_counts.csv"),
  na = "NA", row.names = FALSE, quote = FALSE
)
write.csv(mutations_sig_unfiltered,
  file.path(output_dir, "linear_regression_results.csv"),
  na = "NA", row.names = FALSE, quote = FALSE
)

# show and make downloadable
count_frame <- count_frame %>%
  paste0(collapse = "\n") %>%
  base64_urlencode()
``` 

Counts of mutations found across all sample and per sample
[Download mutation_counts.csv](`r if (exists("count_frame")){sprintf('data:text/csv;base64,%s', count_frame)}`)

# Detailed per-sample reports

For every sample three reports are generated:  
    
  * a QC report reporting general statistics and amplicon coverage  
  * a lineage report including tables summarizing the mutation
    calling and the deconvolution results for the abundance of VOCs  
  * a taxonomic classification report including a pie chart showing the
    analysis of the unaligned reads.

The reports for each sample can be accessed here:

```{r generate_overview}

sample_sheet <- fread(params$sample_sheet)
sample_names <- sample_sheet$name
reports <- list(
  list(
    "suffix" = ".variantreport_p_sample.html",
    "name" = "variant report"
  ),
  list(
    "suffix" = ".qc_report_per_sample.html",
    "name" = "QC report"
  ),
  list(
    "suffix" = ".taxonomic_classification.html",
    "name" = "taxonomic classification"
  )
)

df <- as.data.frame(dplyr::select(sample_sheet, name, location_name, date))

links <- lapply(sample_names, function(sample) {
  as.vector(lapply(reports, function(report) {
    paste0("<a href=", sample, report$suffix, ">", report$name, "</a>")
  }))
})
df$reports <- links

datatable(df, options = list(
  fixedColumns = TRUE,
  scrollY = 180,
  scrollX = TRUE,
  scroller = TRUE,
  dom = "Slfrtip"
))
```

# Discarded samples 

Prior visualization and regression analysis each sample gets a quality score 
depending on proportion of covered reference 
genome and proportion of covered signature mutation locations. Results from 
samples without sufficient coverage measures 
(< 90%) are not included in the visualizations or the linear regression calculations. 

<<<<<<< HEAD
```{r title_quality_score, results = 'asis'}
# table displaying bad samples which are not further included
cat(
  "\n Table 1: Discarded samples not matching the provided sample quality ",
  "scoring"
) # TODO refine this text
```
=======
```{r title_quality_score, echo=FALSE, message=FALSE, warning=FALSE, results = 'asis'}
    # table displaying bad samples which are not further inlcuded 
    cat("\n Table 1: Discarded samples not matching the provided sample quality scoring") # TODO refine this text
```

```{r table_ample_quality_score, echo=FALSE, message=FALSE, warning=FALSE}
>>>>>>> c22ebb86

```{r table_ample_quality_score}
# TODO the sample quality measure default: 90% should be able to provide by the
# settings file

if (!(length(coverages.df) == 0)) {
  # TODO refine column names --> e.g "coverage in percent",
  bad_samples.df <- bad_samples.df %>%
    slice_head(n = 20)
  create_dt(bad_samples.df)
} else {
  cat("\n No coverage values found.")
}
```<|MERGE_RESOLUTION|>--- conflicted
+++ resolved
@@ -80,15 +80,10 @@
 quantifies the occurrence of lineages and single nucleotide (single-NT) mutations.
 
 The visualizations below provide an overview of the evolution of VOCs found
-<<<<<<< HEAD
 in the analyzed samples across given time points and locations. The abundance 
 values for the variants are derived by deconvolution. For details please 
 consult the 
 [documentation](http://bioinformatics.mdc-berlin.de/pigx_docs/pigx-sars-cov-2.html#output-description))
-=======
-in the analyzed samples across given time points and locations. The abundance values for the variants are derived 
-by deconvolution. For details please consult the [documentation](http://bioinformatics.mdc-berlin.de/pigx_docs/pigx-sars-cov-2.html#output-description))
->>>>>>> c22ebb86
 
 This pipeline is part of
 [PiGx](https://bioinformatics.mdc-berlin.de/pigx), a collection of
@@ -144,16 +139,6 @@
 
 # pool the samples per day, discard locations
 weights <- read.csv(params$overviewQC, header = TRUE, check.names = FALSE)
-<<<<<<< HEAD
-weights <- weights %>%
-  dplyr::select(c(samplename, total_reads))
-
-approved_var_plot_location_pooled <- pool_by_weighted_mean(
-  approved_var_plot,
-  weights,
-  "day_location"
-)
-=======
 weights <- weights %>% dplyr::select( c(samplename, total_reads))
 
 if (nrow(approved_var_plot) > 0) { # check if filtered dataframe has actual values
@@ -161,7 +146,6 @@
 } else {
     cat("\n No variants found.")
 }
->>>>>>> c22ebb86
 ```
 
 
@@ -190,34 +174,7 @@
 )
 ```
 
-<<<<<<< HEAD
 ```{r variants_pooled}
-# TODO change order or "variable" so that "WT" is always displayed on top
-melted <- reshape2::melt(approved_var_plot_location_pooled,
-  id.vars = c("dates", "samplename")
-)
-
-p_variant_pooled <- subset(melted) %>%
-  group_by(dates) %>%
-  arrange(variable) %>%
-  mutate(value = round(value, 4)) %>%
-  plot_ly(
-    type = "scatter",
-    mode = "lines+markers",
-    stackgroup = "one",
-    showlegend = TRUE,
-    name = ~variable,
-    x = ~dates,
-    y = ~value,
-    color = ~variable,
-    colors = viridis_pal(option = "D")(6)
-  ) %>%
-  layout(
-    title = "Summary over time",
-    showlegend = TRUE,
-    yaxis = list(title = "Frequency")
-  )
-=======
 # TODO maybe skip the whole snippet and print plain warning in report
 if (nrow(approved_var_plot) > 0) { # check if filtered dataframe has actual values
 
@@ -247,7 +204,6 @@
       yaxis = list(title = "Frequency")
     )
 }
->>>>>>> c22ebb86
 ```
 
 ## Lineage abundances stacked {.tabset .tabset-fade}
@@ -273,69 +229,7 @@
   )
 }
 
-<<<<<<< HEAD
-# TODO change order or "variable" so that "WT" is always displayed on top
-# plot variant frequencies by location, no pooling
-melted <- reshape2::melt(
-  approved_var_plot,
-  id.vars = c(
-    "dates",
-    "samplename",
-    "location_name",
-    "coordinates_lat",
-    "coordinates_long"
-  )
-)
-
-locations <- unique(melted$location_name)
-
-location_plot <- function(loc) {
-  subset(melted, location_name == loc) %>%
-    group_by(dates) %>%
-    arrange(variable) %>%
-    mutate(value = round(value, 4)) %>%
-    plot_ly(
-      type = "scatter",
-      mode = "lines+markers",
-      stackgroup = "one",
-      showlegend = TRUE,
-      name = ~variable,
-      x = ~dates,
-      y = ~value,
-      color = ~variable,
-      colors = viridis_pal(option = "D")(6)
-    ) %>%
-    layout(
-      title = location,
-      showlegend = TRUE,
-      yaxis = list(title = "Frequency")
-    )
-}
-
-plot_list <- list()
-for (i in seq_along(locations)) {
-  plot_name <- locations[i]
-  df <- paste0(locations[i], ".df")
-  plot_name <- location_plot(locations[i])
-  plot_list[[i]] <- plot_name
-}
-
-if (length(plot_list) >= 1) {
-  cat("###", "Summary over all locations", "{-}", "\n\n")
-  print(htmltools::tagList(ggplotly(p_variant_pooled)))
-  cat("\n\n")
-  for (i in 1:length(locations)) {
-    cat("###", locations[i], "{-}", "\n\n")
-    print(htmltools::tagList(ggplotly(plot_list[[i]])))
-    cat("\n\n")
-  }
-} else {
-  (cat(
-    "not enought data to summarize & plot or sample quality is not ",
-    "sufficient enough"
-  ))
-}
-=======
+
 # TODO maybe skip the whole snippet and print plain warning in report
 if (nrow(approved_var_plot) > 0) { # check if filtered dataframe has actual values
 
@@ -382,7 +276,6 @@
       }
   } else (cat("not enought data to summarize & plot or sample quality is not sufficient enough"))
 }
->>>>>>> c22ebb86
 ```
 
 
@@ -403,21 +296,11 @@
 
 ```{r maps_for_variants, out.width="900px", out.height="900px"}
 # TODO: the note about arbitray locations should be enable to be turned on and off
-<<<<<<< HEAD
-
-if (nrow(approved_var_plot) > 0) { # check if filtered dataframe has actual values
-  approved_var_plot_day_pooled <- pool_by_weighted_mean(
-    approved_var_plot,
-    weights, "day"
-  )
-
-=======
     
 # TODO maybe skip the whole snippet and print plain warning in report
 if (nrow(approved_var_plot) > 0 ){ # check if filtered dataframe has actual values
     approved_var_plot_day_pooled  <- pool_by_weighted_mean(approved_var_plot, weights, "day")
     
->>>>>>> c22ebb86
   melted <- melt(approved_var_plot_day_pooled,
     id.vars = c(
       "dates", "samplename", "location_name",
@@ -895,22 +778,10 @@
 samples without sufficient coverage measures 
 (< 90%) are not included in the visualizations or the linear regression calculations. 
 
-<<<<<<< HEAD
-```{r title_quality_score, results = 'asis'}
-# table displaying bad samples which are not further included
-cat(
-  "\n Table 1: Discarded samples not matching the provided sample quality ",
-  "scoring"
-) # TODO refine this text
-```
-=======
 ```{r title_quality_score, echo=FALSE, message=FALSE, warning=FALSE, results = 'asis'}
     # table displaying bad samples which are not further inlcuded 
     cat("\n Table 1: Discarded samples not matching the provided sample quality scoring") # TODO refine this text
 ```
-
-```{r table_ample_quality_score, echo=FALSE, message=FALSE, warning=FALSE}
->>>>>>> c22ebb86
 
 ```{r table_ample_quality_score}
 # TODO the sample quality measure default: 90% should be able to provide by the
