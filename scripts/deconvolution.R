--- conflicted
+++ resolved
@@ -89,7 +89,7 @@
 )
 
 variants_with_meta_file <- file.path(variants_output_dir,
- paste0(sample_name, "_variants_with_meta.csv"))
+  paste0(sample_name, "_variants_with_meta.csv"))
 
 
 ## ----process_signature_mutations, include = FALSE-----------------------------
@@ -134,12 +134,15 @@
   rowwise() %>%
   mutate(gene_mut_collapsed = paste(genes, gene_mut, sep = ":"))
 
+# TODO: let the read coverage filter be set dynamically over the setting file
+complete_cov_filtered.df <- complete_df %>% filter(!(as.numeric(cov) < 100))
+
 # filter for mutations which are signature mutations
-match.df <- complete_df %>%
+match.df <- complete_cov_filtered.df %>%
   filter(!is.na(variant))
 
 # filter for everything that is not a signature mutation
-nomatch.df <- complete_df %>%
+nomatch.df <- complete_cov_filtered.df %>%
   filter(is.na(variant))
 
 cat("Writing signature mutation file to ", sigmut_output_file, "...\n")
@@ -167,7 +170,6 @@
 if (execute_deconvolution) {
   ## ----creating_signature_matrix, include = FALSE-----------------------------
   # create an empty data frame add a column for the Wildtype
-<<<<<<< HEAD
   # Wildtype in this case means the reference version of SARS-Cov-2
   # for the deconvolution to work we need the "wild type" frequencies too.
   # The matrix from above got mirrored, wild type mutations are simulated the
@@ -200,21 +202,8 @@
 
     msig_dedupe_transposed <- grouping_res[[1]]
     dropped_variants <- c(dropped_variants, grouping_res[[2]])
-=======
-  # "Others" means that the particular mutation is not found and the mutation site could be mutated otherwise or not at all
-  
-  msig <- setNames( data.frame( matrix( ncol = ncol(mutations.df)+1, nrow = 0 )), c("Others", colnames(mutations.df)))
-  msig <- bind_rows(tibble(muts=mutations.vector), msig)
-  # making a matrix with the signature mutations found in the sample
-  # make binary matrix matching the mutations to the mutation-list per variant to see how many characterising mutations
-  # where found by variant
-  
-  for ( variant in names(mutations.df) ){
-    msig[[ variant ]] <- msig$muts %in% mutations.df[[ variant ]]
->>>>>>> 21fe6839
-  }
-
-<<<<<<< HEAD
+  }
+
   # transpose the data frame back to column format for additional processing
   if (length(msig_dedupe_transposed) >= 1) {
     # the 1 get's rid of the additional first row which is an transposing
@@ -222,48 +211,6 @@
     msig_simple_unique <- as.data.frame(t(msig_dedupe_transposed[, -1])) %>%
       mutate(across(!c("muts"), as.numeric))
   }
-=======
-simulateOthers <- function ( mutations.vector, bulk_freq.vector, simple_sigmat.dataframe, coverage.vector, Others_weight) {
-  #' for the deconvolution to work we need the "wild type" frequencies too. The matrix from above got mirrored, 
-  #' wild type mutations are simulated the following: e.g. T210I (mutation) -> T210T ("wild type")
-  
-  # 1. make "Others mutations" 
-  muts_Others <- lapply(mutations.vector,function(x) str_replace(x,regex(".$"), 
-                                                             str_sub(str_split(x,":")[[1]][2], 1,1)))
-  muts_Others.df <- data.frame(muts = unlist(muts_Others))
-  # 2. make frequency values, subtract the observed freqs for the real mutations from 1
-  bulk_Others <- lapply(bulk_freq.vector, function (x) {1-x})
-  
-  # 3. make matrix with Others mutations and inverse the values and wild type freqs
-  msig_inverse <- bind_cols(muts_Others.df, as.data.frame(+(!simple_sigmat.dataframe)))
-    
-  # 4. apply Others weight 
-  # fixme: it could be this can be implemented in the step above already
-  msig_inverse[ msig_inverse == 1] <- 1/Others_weight
-  
-  # fixme: not sure if this really is a nice way to concat those things...
-    # no it's not you could use dplyr and mutate
-  muts_all <- c(muts_Others,mutations.vector)
-  muts_all.df <- data.frame(muts = unlist(muts_all))
-  
-  bulk_all <- c(bulk_Others, bulk_freq.vector)
-  bulk_all.df <- data.frame(freq = unlist(bulk_all))
-    
-  coverage_all <- c(coverage.vector,coverage.vector)
-  coverage_all.df <- data.frame(cov = unlist(coverage_all))
-  
-  msig_all <- rbind(msig_inverse[,-which(names(msig_inverse) %in% 'muts')],simple_sigmat.dataframe)
-  
-  # 4. concat the data frames
-  # without bulk freq for building the signature matrix
-  msig_stable <- bind_cols(muts_all.df,msig_all)
-  
-  # with bulk freq for export and overview
-  msig_stable_complete <- bind_cols(muts_all.df,msig_all,bulk_all.df,coverage_all.df)
-  
-  return ( list(msig_stable, bulk_all, msig_stable_complete) )
-}
->>>>>>> 21fe6839
 
   # clean the vector to know which variants has to be add with value 0 after
   # deconvolution
@@ -278,10 +225,13 @@
 
   # create list of proportion values that will be used as weigths
   sigmut_proportion_weights <- list()
-
-
   for (lineage in deconv_lineages) {
-    if (grepl(",", lineage)) {
+    if (lineage == "Others") {
+      # !! 17/02/2022 It's not yet tested how robust this behaves when one would
+      # mindlessly clutter the mutationsheet
+      # with lineages that are very unlikely to detect or not detected
+      value <- nrow(msig_simple_unique) / nrow(sigmuts_deduped)
+    } else if (grepl(",", lineage)) {
       group <- unlist(str_split(lineage, ","))
       avrg <- sum(sigmut_df$variant %in% group) / length(group)
       value <- sum(msig_simple_unique[lineage]) / avrg
@@ -297,8 +247,11 @@
   # applying weights on signature matrix
   # FIXME: there should be a way to do this vectorized
   msig_simple_unique_weighted <- msig_simple_unique
+
   for (lineage in deconv_lineages) {
-    msig_simple_unique_weighted[lineage] <- msig_simple_unique_weighted[lineage] / as.numeric(sigmut_proportion_weights[lineage])
+    weight <- msig_simple_unique_weighted[lineage] / as.numeric(sigmut_proportion_weights[lineage])
+    msig_simple_unique_weighted[lineage] <- as.numeric(ifelse(is.na(weight), 0, unlist(weight)))
+
   }
 
 
@@ -307,17 +260,13 @@
 
   # get bulk frequency values, will be input for the deconvolution function
   bulk_freq_vec <- as.numeric(match.df$freq)
-
-  msig_stable_all <- simulateWT(
-    muations_vec, bulk_freq_vec,
-    msig_simple_unique_weighted[, -which(
-      names(msig_simple_unique_weighted) == "muts"
-    )],
-    match.df$cov
-  )
-
+  # construct additional WT mutations that are not weighted
+  Others_weight <- as.numeric(sigmut_proportion_weights["Others"])
+  msig_stable_all <- simulateOthers(muations_vec, bulk_freq_vec,
+    msig_simple_unique_weighted[, -which(names(msig_simple_unique_weighted) == "muts")],
+    match.df$cov,
+    Others_weight)
   msig_stable_unique <- msig_stable_all[[1]]
-
 
   ## ----deconvolution, include = FALSE-----------------------------------------
   # this hack is necessary because otherwise the deconvolution will throw:
@@ -343,32 +292,7 @@
   variants <- colnames(msig_stable_unique[, -1])
   df <- data.frame(rbind(variant_abundance))
 
-  # TODO: Replace the long column name consisting of concatenated variant
-  # names with "others" and put the variant names in a label.
-  # TODO: This should be done much earlier when building the data frame.
-  condensed_variants_names <- unlist(
-    lapply(
-      variants,
-      function(x) {
-        if (str_detect(x, ".*,.*,.*")) {
-          "others"
-        } else {
-          x
-        }
-<<<<<<< HEAD
-      }
-    )
-  )
-
-  colnames(df) <- condensed_variants_names
-
-  variants_labels <- unlist(
-    lapply(
-      variants,
-      function(x) str_replace_all(x, ",", "\n")
-    )
-  )
-
+  colnames(df) <- variants
   df <- df %>%
     tidyr::pivot_longer(everything()) %>%
     dplyr::select(variant = name, abundance = value)
@@ -384,32 +308,19 @@
   }
 
   # case 2: in case "others" == 0, both variants can be split up again and being
-  # given the value 0 OR case 3: in case multiple vars can really not be
-  # distinguished from each other they will be distributed normaly
-  if (any(str_detect(variants, ","))) {
-    grouped_rows <- which(str_detect(variants, ","))
+  # given the value 0 OR
+  # case 3: in case multiple vars can really not be distinguished from each
+  # other they will be distributed normaly
+  while (any(str_detect(df$name, ","))) {
+    grouped_rows <- which(str_detect(df$name, ","))
+    # fixme: this loop might be unneccessary, since only the first row should
+    # been picked, everything else will be handled by the while loop
     for (row in grouped_rows) {
-      if (df[row, "abundance"] == 0) {
+      if (df[row, "value"] == 0) {
         grouped_variants <- unlist(str_split(df[row, "variant"], ","))
         for (variant in grouped_variants) {
           # add new rows, one for each variant
           df <- rbind(df, c(variant, 0))
-=======
-       # grouped_variants <- variants.df$variants[duped_variants]
-        groupName_variants <- paste( duped_variants, collapse = "," )
-        for ( row in dedup_variants.df$variants ){
-          if ( grepl( row,groupName_variants )) {
-            
-            # if variants are getting pooled with Others they are just Others and nothing else
-            if (str_detect(groupName_variants, "Others")){
-              rownames ( dedup_variants.df )[rownames(dedup_variants.df) == row] <- "Others"
-              variants_to_drop <- duped_variants[!grepl("Others",duped_variants)]
-            } else{
-              rownames ( dedup_variants.df )[rownames(dedup_variants.df) == row] <- groupName_variants
-              variants_to_drop <- NA
-              # TODO you can stop after this ( I think)
-            }
->>>>>>> 21fe6839
         }
       } else if (df[row, "abundance"] != 0) {
         grouped_variants <- unlist(str_split(df[row, "variant"], ","))
